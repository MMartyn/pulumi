### Improvements


### Bug Fixes
<<<<<<< HEAD

### Improvements

- [cli/about] - Add comand for debug information
  [#7817](https://github.com/pulumi/pulumi/pull/7817)

- [cli] - Avoid `missing go.sum entry for module` for new Go projects.
  [#7808](https://github.com/pulumi/pulumi/pull/7808)
=======
>>>>>>> 96e6eb25
<|MERGE_RESOLUTION|>--- conflicted
+++ resolved
@@ -2,14 +2,8 @@
 
 
 ### Bug Fixes
-<<<<<<< HEAD
 
 ### Improvements
 
 - [cli/about] - Add comand for debug information
-  [#7817](https://github.com/pulumi/pulumi/pull/7817)
-
-- [cli] - Avoid `missing go.sum entry for module` for new Go projects.
-  [#7808](https://github.com/pulumi/pulumi/pull/7808)
-=======
->>>>>>> 96e6eb25
+  [#7817](https://github.com/pulumi/pulumi/pull/7817)