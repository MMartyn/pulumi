--- conflicted
+++ resolved
@@ -823,10 +823,7 @@
 	_, err := rand.Read(bs[:])
 	require.NoError(t, err)
 
-<<<<<<< HEAD
 	return "test-" + hex.EncodeToString(bs[:])
-=======
-	return hex.EncodeToString(bs[:])
 }
 
 func TestValidateStackRefAndProjectName(t *testing.T) {
@@ -901,5 +898,4 @@
 			}
 		})
 	}
->>>>>>> d6651d62
 }