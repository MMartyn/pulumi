--- conflicted
+++ resolved
@@ -281,21 +281,6 @@
 		return nil, err
 	}
 
-<<<<<<< HEAD
-	goal := &evalSourceGoal{
-		goal: resource.NewGoal(
-			tokens.Type(req.GetType()),
-			tokens.QName(req.GetName()),
-			req.GetCustom(),
-			props,
-			resource.URN(req.GetParent()),
-		),
-		done: make(chan *evalState),
-	}
-	glog.V(5).Infof("ResourceMonitor.NewResource received: t=%v, name=%v, custom=%v, #props=%v, parent=%v",
-		goal.goal.Type, goal.goal.Name, goal.goal.Custom, len(goal.goal.Properties), goal.goal.Parent)
-	rm.reschan <- goal
-=======
 	t := tokens.Type(req.GetType())
 	name := tokens.QName(req.GetName())
 	custom := req.GetCustom()
@@ -342,7 +327,6 @@
 		done:   make(chan *FinalState),
 	}
 	rm.compChan <- step
->>>>>>> 7e48e872
 
 	// Now block waiting for the operation to finish.
 	// IDEA: we probably need some way to cancel this in case of catastrophe.
