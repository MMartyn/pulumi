--- conflicted
+++ resolved
@@ -665,53 +665,28 @@
 	t.Parallel()
 
 	// Test wrong type
-<<<<<<< HEAD
 	_, err := loadProjectFromText(t, "\"hello\"")
 	assert.Equal(t, "expected an object", err.Error())
 
 	// Test bad key
 	_, err = loadProjectFromText(t, "4: hello")
-	assert.Equal(t, "expected only string keys, got '%!s(int=4)'", err.Error())
+	assert.Contains(t, err.Error(), "expected only string keys, got '%!s(int=4)'")
 
 	// Test nested bad key
 	_, err = loadProjectFromText(t, "hello:\n    6: bad")
-	assert.Equal(t, "expected only string keys, got '%!s(int=6)'", err.Error())
+	assert.Contains(t, err.Error(), "expected only string keys, got '%!s(int=6)'")
 
 	// Test lack of name
 	_, err = loadProjectFromText(t, "{}")
-	assert.Equal(t, "project is missing a 'name' attribute", err.Error())
+	assert.Contains(t, err.Error(), "project is missing a 'name' attribute")
 
 	// Test bad name
 	_, err = loadProjectFromText(t, "name:")
-	assert.Equal(t, "project is missing a non-empty string 'name' attribute", err.Error())
+	assert.Contains(t, err.Error(), "project is missing a non-empty string 'name' attribute")
 
 	// Test missing runtime
 	_, err = loadProjectFromText(t, "name: project")
-	assert.Equal(t, "project is missing a 'runtime' attribute", err.Error())
-=======
-	_, err := writeAndLoad("\"hello\"")
-	assert.Contains(t, err.Error(), "expected project to be an object, was 'string'")
-
-	// Test bad key
-	_, err = writeAndLoad("4: hello")
-	assert.Contains(t, err.Error(), "expected only string keys, got '%!s(int=4)'")
-
-	// Test nested bad key
-	_, err = writeAndLoad("hello:\n    6: bad")
-	assert.Contains(t, err.Error(), "expected only string keys, got '%!s(int=6)'")
-
-	// Test lack of name
-	_, err = writeAndLoad("{}")
-	assert.Contains(t, err.Error(), "project is missing a 'name' attribute")
-
-	// Test bad name
-	_, err = writeAndLoad("name:")
-	assert.Contains(t, err.Error(), "project is missing a non-empty string 'name' attribute")
-
-	// Test missing runtime
-	_, err = writeAndLoad("name: project")
 	assert.Contains(t, err.Error(), "project is missing a 'runtime' attribute")
->>>>>>> 40343a31
 
 	// Test other schema errors
 	_, err = loadProjectFromText(t, "name: project\nruntime: 4")
